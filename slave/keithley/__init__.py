#  -*- coding: utf-8 -*-
#
# E21, (c) 2012-2014, see AUTHORS. Licensed under the GNU GPL.
"""The keithley model contains several drivers for keithley devices."""
from slave.keithley.k2182 import K2182
from slave.keithley.k6221 import K6221
<<<<<<< HEAD
from slave.keithley.k2000 import K2000
=======
from slave.keithley.k2400 import K2400
>>>>>>> 5c92d2ae
<|MERGE_RESOLUTION|>--- conflicted
+++ resolved
@@ -4,8 +4,5 @@
 """The keithley model contains several drivers for keithley devices."""
 from slave.keithley.k2182 import K2182
 from slave.keithley.k6221 import K6221
-<<<<<<< HEAD
 from slave.keithley.k2000 import K2000
-=======
-from slave.keithley.k2400 import K2400
->>>>>>> 5c92d2ae
+from slave.keithley.k2400 import K2400