#  -*- coding: utf-8 -*-
#
# Slave, (c) 2012, see AUTHORS.  Licensed under the GNU GPL.
"""
The core module contains several helper classes to ease instrument control.

Implementing an instrument interface is pretty straight forward. A simple
implementation might look like::

    from slave.core import InstrumentBase, Command
    from slave.types import Integer


    class MyInstrument(InstrumentBase):
        def __init__(self, connection):
            super(MyInstrument, self).__init__(connection)
            # A simple query and writeable command, which takes and writes an
            # Integer.
            self.my_cmd = Command('QRY?', 'WRT', Integer)
            # A query and writeable command that converts a string parameter to
            # int and vice versa.
            self.my_cmd2 = Command('QRY2?', 'WRT2', Enum('first', 'second'))

"""
import collections
import itertools as it
import logging

try:
    from logging import NullHandler
except ImportError:
    # Fall-back code for python < 2.7
    class NullHandler(logging.Handler):
        def emit(self, record):
            pass

import slave.misc


_logger = logging.getLogger(__name__)
_logger.addHandler(NullHandler())

_Message = collections.namedtuple(
    '_Message',
    ['header', 'data_type', 'response_type']
)


class SimulatedConnection(object):
    """A dummy connection, doing nothing."""
    def ask(self, value):
        return ''

    def write(self, value):
        pass


def _to_instance(x):
    """Converts x to an instance if its a class."""
    return x() if isinstance(x, type) else x


def _typelist(x):
    """Helper function converting all items of x to instances."""
    if isinstance(x, collections.Iterable):
        return map(_to_instance, x)
    return None if x is None else [_to_instance(x)]


def _make_response(data, resp_t, sep):
    """Helper function to generate a response string.

    :param data: An iterable of datas.
    :param resp_t: An iterable of corresponding response types.
    :param sep: A string representing the response data separator.

    .. note:: No response header is used.

    """
    return sep.join(t.dump(v) for t, v in it.izip(resp_t, data))


class Command(object):
    """Represents an instrument command.

    The Command class handles the communication with the instrument. It
    converts the user input into the appropriate command string and sends it to
    the instrument via the connection object.
    For example::

        # a read and writeable command
        cmd1 = Command('STRING?', 'STRING', String, c)

        # a readonly command returning a tuple of two strings
        cmd2 = Command(('STRING?', [String, String]), connection=c)

        # a writeonly command
        cmd3 = Command(write=('STRING', String), connection=c)

    :param query: A string representing the *query program header*, e.g.
        `'*IDN?'`. To allow customisation of the queriing a 2-tuple or 3-tuple
        value with the following meaning is also possible.

        * (<query header>, <response data type>)
        * (<query header>, <response data type>, <query data type>)

        The types have the same requirements as the type parameter. If they are
    :param write: A string representing the *command program header*, e.g.
        '*CLS'. To allow for customization of the writing a 2-tuple value
        with the following requirements is valid as well.

        * (<command header>, <response data type>)

        The types have the same requirements as the type parameter.
    :param connection: A connection object, used for the communication.
    :param cfg: The configuration dictionary is used to customize the
        configuration.

    """
    #: Default configuration
    CFG = {
        'program header prefix': '',
        'program header separator': ' ',
        'program data separator': ',',
        'response header separator': None,
        'response data separator': ',',
    }

    def __init__(self, query=None, write=None,
                 type_=None, connection=None, cfg=None):
        default = _typelist(type_)
        def write_message(header, data_type=default):
            return _Message(str(header), _typelist(data_type), None)

        def query_message(header, response_type=default, data_type=None):
            if response_type is None:
                raise ValueError('Missing response type')
            return _Message(str(header), _typelist(data_type),
                            _typelist(response_type))

        def assign(x, fn):
            return x and (fn(x) if isinstance(x, basestring) else fn(*x))

        if cfg:
            self.cfg = dict(it.chain(Command.CFG.iteritems(), cfg.iteritems()))
        else:
            self.cfg = dict(Command.CFG)
        self.connection = connection
        self._query = assign(query, query_message)
        self._write = assign(write, write_message)
        self._simulated_resp = None  # Used as a buffer in the simulation mode
        _logger.debug('Command: "{0}"'.format(self))

    def _program_message_unit(self, message, *datas):
        """Constructs a program message unit.

        :param header: The program header, can either be a command program
            header e.g. `'*CLS'` or a query program header e.g. `'*IDN?'`.
        :param datas: The program data or an iterable of program datas.

        The following algorithm is used to construct the program message unit::

            +---------+    +---------+    +-----------+    +---------+
            | Program |    | Program |    | Program   |    | Program |
            | Header  |--->| Header  +--->| Header    +--->| Data    +-+->
            | Prefix  |    +---------+    | Separator | ^  +---------+ |
            +---------+                   +-----------+ |              |
                                                        | +-----------+|
                                                        | | Program   ||
                                                        +-+ Data      <+
                                                          | Separator |
                                                          +-----------+

        """
        php = self.cfg['program header prefix']
        if not message.data_type:
            # Short cut if data_type is None
            # XXX Should we check if datas are available?
            return php + message.header

        if len(datas) != len(message.data_type):
            raise ValueError('Number of datas must match the number of types.')

        phs = self.cfg['program header separator']
        pds = self.cfg['program data separator']
        program_data = [t.dump(v) for v, t in it.izip(datas, message.data_type)]
        return php + message.header + phs + pds.join(program_data)

    def write(self, *datas):
        """Generates and sends a command message unit.

        :param datas: The program data or an iterable of program datas.

        """
        if not self._write:
            raise AttributeError('Command is not writeable')
<<<<<<< HEAD
        if isinstance(self.connection, SimulatedConnection):
            # If queriable and types match buffer datas, else do nothing.
            resp_t = self._query.response_type
            sep = self.cfg['response data separator']
            if self._query and resp_t == self._write.data_type:
                self._simulated_resp = _make_response(datas, resp_t, sep)
=======
        # construct the command message unit
        if datas is None:
            php = self._cfg['program header prefix']
            cmu = php + self._write
>>>>>>> e1af98bf
        else:
            cmu = self._program_message_unit(self._write, *datas)
            _logger.info('command message unit: "{0}"'.format(cmu))
            self.connection.write(cmu)

    def query(self, *datas):
        """Generates and sends a query message unit.

        :param datas: The program data or an iterable of program datas.

        """
        if not self._query:
            raise AttributeError('Command is not queryable')
        if isinstance(self.connection, SimulatedConnection):
            response = self._simulate()
        else:
            qmu = self._program_message_unit(self._query, *datas)
            _logger.info('query message unit: "{0}"'.format(qmu))
            response = self.connection.ask(qmu)
        _logger.info('response:"{0}"'.format(response))
        header, parsed_data = self._parse_response(response)
        # TODO handle the response header

        # Return single value if parsed_data is 1-tuple.
        return parsed_data[0] if len(parsed_data) == 1 else parsed_data

    def _parse_response(self, response):
        """Parses the response."""
        rhs = self.cfg['response header separator']
        rds = self.cfg['response data separator']
        resp_t = self._query.response_type

        if rhs:
            # Strip of response header.
            # XXX What if we wan't to split on any whitespace?
            header, response = response.split(rhs, 1)
        else:
            header = None

        parsed_data = []
        for v, t in it.izip_longest(response.split(rds), resp_t):
            parsed_data.append(t.load(v) if t else v)
        return header, tuple(parsed_data)

    def _simulate(self):
        response = self._simulated_resp
        if not response:
            response = _make_response(
                (t.simulate() for t in self._query.response_type),
                self._query.response_type,
                self.cfg['response data separator']
            )
            # This simulates a response without a response header.
            assert(self.cfg['response header separator'] is None)
            # store response if writeable
            if self._write:
                self._simulated_resp = response
        return response

    def __repr__(self):
        """The commands representation."""
        return '<Command({0},{1},{2},{3})>'.format(self._query, self._write,
                                                   self.connection, self.cfg)


class InstrumentBase(object):
    """Base class of all instruments.

    The InstrumentBase class applies some *magic* to simplify the Command
    interaction. Read access on :class:`~.Command` attributes is redirected to
    the :class:`Command.query`, write access to the :class:`Command.write`
    member function.

    When a Command is added to a subclass of :class:`~.InstrumentBase`, the
    connection is automatically injected into the object unless the connection
    of the Command is already set. If all Commands of a Instrument need a non
    standard configuration, it is more convenient to inject it as well. This is
    done via the cfg parameter.

    """
    def __init__(self, connection, cfg=None, *args, **kw):
        self.connection = connection
        self._cfg = cfg
        # super must be the last call, otherwise mixin classes relying on the
        # existance of _cfg and connection will fail.
        super(InstrumentBase, self).__init__(*args, **kw)

    def _write(self, cmd, datas=None):
        """Helper function to simplify writing."""
        cmd = Command(write=cmd, connection=self.connection, cfg=self._cfg)
        cmd.write(datas)

    def __getattribute__(self, name):
        """Redirects read access of command attributes to
        the :class:`~Command.query` function.
        """
        attr = object.__getattribute__(self, name)
        if isinstance(attr, Command):
            return attr.query()
        return attr

    def __setattr__(self, name, value):
        """Redirects write access of command attributes to the
        :class:`~Command.write` function and injects connection, and command
        config into commands.
        """
        try:
            attr = object.__getattribute__(self, name)
        except AttributeError:
            # Attribute is missing
            if isinstance(value, Command):
                # If value is a Command instance, inject connection and custom
                # config, if available.
                if value.connection is None:
                    value.connection = self.connection
                if self._cfg and (value.cfg == Command.CFG):
                    value.cfg.update(self._cfg)
            object.__setattr__(self, name, value)
        else:
            if isinstance(attr, Command):
                # Redirect write access
                if (isinstance(value, collections.Iterable) and
                    not isinstance(value, basestring)):
                    attr.write(*value)
                else:
                    attr.write(value)
            else:
                object.__setattr__(self, name, value)


class CommandSequence(slave.misc.ForwardSequence):
    """A sequence forwarding item access to the query and write methods."""
    def __init__(self, iterable):
        super(CommandSequence, self).__init__(
            iterable,
            get=lambda i: i.query(),
            set=lambda i, v: i.write(v)
        )
<|MERGE_RESOLUTION|>--- conflicted
+++ resolved
@@ -194,19 +194,12 @@
         """
         if not self._write:
             raise AttributeError('Command is not writeable')
-<<<<<<< HEAD
         if isinstance(self.connection, SimulatedConnection):
             # If queriable and types match buffer datas, else do nothing.
             resp_t = self._query.response_type
             sep = self.cfg['response data separator']
             if self._query and resp_t == self._write.data_type:
                 self._simulated_resp = _make_response(datas, resp_t, sep)
-=======
-        # construct the command message unit
-        if datas is None:
-            php = self._cfg['program header prefix']
-            cmu = php + self._write
->>>>>>> e1af98bf
         else:
             cmu = self._program_message_unit(self._write, *datas)
             _logger.info('command message unit: "{0}"'.format(cmu))
